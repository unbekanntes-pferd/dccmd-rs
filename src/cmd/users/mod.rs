use std::sync::{atomic::AtomicU32, Arc};

use console::Term;
use dco3::{
    auth::Connected,
    user::UserAuthData,
    users::{CreateUserRequest, UserItem, UsersFilter},
    Dracoon, ListAllParams, Users,
};
use futures_util::{future::join_all, stream, StreamExt};
use indicatif::{ProgressBar, ProgressStyle};
use tokio::sync::Mutex;
use tracing::{error, info};

mod models;
mod print;

use super::{
    init_dracoon,
<<<<<<< HEAD
    models::{build_params, DcCmdError, ListOptions, UserCommand},
=======
    models::{DcCmdError, UsersCommand},
>>>>>>> 5a26bedc
    utils::strings::format_success_message,
};

pub use models::display_option;

use crate::cmd::users::models::UserImport;

use self::models::UserInfo;

pub struct UserCommandHandler {
    client: Dracoon<Connected>,
    term: Term,
}

impl UserCommandHandler {
    pub async fn try_new(
        target_domain: &str,
        term: Term,
        is_import: bool,
    ) -> Result<Self, DcCmdError> {
        let client = if is_import {
            init_dracoon(target_domain, None, true).await?
        } else {
            init_dracoon(target_domain, None, false).await?
        };

        Ok(Self { client, term })
    }

    pub fn new_from_client(client: Dracoon<Connected>, term: Term) -> Self {
        Self { client, term }
    }

    async fn import_users(&self, source: String, oidc_id: Option<u32>) -> Result<(), DcCmdError> {
        let mut rdr = csv::ReaderBuilder::new()
            .flexible(true)
            .trim(csv::Trim::All)
            .from_path(&source)
            .map_err(|e| {
                error!("Error reading file: {}", e);
                DcCmdError::InvalidArgument(format!("File not found: {source}"))
            })?;

        let imports = rdr
            .deserialize::<UserImport>()
            .collect::<Result<Vec<_>, csv::Error>>()
            .map_err(|e| {
                error!("Error reading record: {e}");
                DcCmdError::InvalidArgument(format!("Invalid CSV format. Expected fields: first_name, last_name, email, login (optional), mfa_enabled (optional).\n{e})"))
            })?;

        // build requests per import
        let reqs = imports
            .iter()
            .map(|import| {
                self.create_user(
                    &import.first_name,
                    &import.last_name,
                    &import.email,
                    import.login.as_deref(),
                    oidc_id,
                    import.mfa_enabled.unwrap_or(false),
                    true,
                )
            })
            .collect::<Vec<_>>();

        let progress_bar = ProgressBar::new(reqs.len() as u64);
        progress_bar.set_style(
            ProgressStyle::default_bar()
                .template(
                    "{spinner:.green} [{elapsed_precise}] [{bar:40.cyan/blue}] {percent}% {msg}",
                )
                .unwrap()
                .progress_chars("=>-"),
        );

        let errors = Arc::new(AtomicU32::new(0));

        stream::iter(reqs)
            .chunks(5)
            .for_each_concurrent(None, |f| {
                let errors = Arc::clone(&errors);
                let progress_bar = progress_bar.clone();
                async move {
                    let results = join_all(f).await;
                    results.iter().filter(|r| r.is_err()).for_each(|r| {
                        error!("Failed to import user: {:?}", r);
                    });
                    #[allow(clippy::cast_possible_truncation)]
                    let err_count = results.iter().filter(|r| r.is_err()).count() as u32;
                    let prev_err_count =
                        errors.fetch_add(err_count, std::sync::atomic::Ordering::Relaxed);
                    progress_bar.inc(results.len() as u64);
                    if prev_err_count > 0 {
                        error!("Current error count: {}", prev_err_count);
                    }
                }
            })
            .await;

        #[allow(clippy::arithmetic_side_effects, clippy::cast_possible_truncation)]
        let imported = imports.len() as u32 - errors.load(std::sync::atomic::Ordering::Relaxed);

        let msg = format!("{imported} users imported");

        progress_bar.finish_with_message(msg.clone());

        self.term
            .write_line(format_success_message(&msg).as_str())
            .map_err(|_| DcCmdError::IoError)?;

        Ok(())
    }

    #[allow(clippy::too_many_arguments)]
    async fn create_user(
        &self,
        first_name: &str,
        last_name: &str,
        email: &str,
        login: Option<&str>,
        oidc_id: Option<u32>,
        mfa_enforced: bool,
        is_import: bool,
    ) -> Result<(), DcCmdError> {
        let payload = if let (Some(login), Some(oidc_id)) = (login, oidc_id) {
            let user_auth_data = UserAuthData::new_oidc(login, oidc_id.into());
            CreateUserRequest::builder(first_name, last_name)
                .with_auth_data(user_auth_data)
                .with_email(email)
                .with_mfa_enforced(mfa_enforced)
                .build()
        } else if let (None, Some(oidc_id)) = (login, oidc_id) {
            let user_auth_data = UserAuthData::new_oidc(email, oidc_id.into());
            CreateUserRequest::builder(first_name, last_name)
                .with_auth_data(user_auth_data)
                .with_email(email)
                .with_mfa_enforced(mfa_enforced)
                .build()
        } else {
            let user_auth_data = UserAuthData::builder(dco3::users::AuthMethod::Basic)
                .with_must_change_password(true)
                .build();
            CreateUserRequest::builder(first_name, last_name)
                .with_auth_data(user_auth_data)
                .with_user_name(login.unwrap_or(email))
                .with_email(email)
                .with_notify_user(true)
                .with_mfa_enforced(mfa_enforced)
                .build()
        };

        let user = self.client.users.create_user(payload).await?;

        info!(
            "User {} created (id: {} | auth: {})",
            user.user_name, user.id, user.auth_data.method
        );

        if !is_import {
            self.term
                .write_line(
                    format_success_message(format!("User {} created", user.user_name).as_str())
                        .as_str(),
                )
                .map_err(|_| DcCmdError::IoError)?;

            self.term
                .write_line(&format!("► user id: {}", user.id))
                .map_err(|_| DcCmdError::IoError)?;

            self.term
                .write_line(&format!("► user login: {}", user.user_name))
                .map_err(|_| DcCmdError::IoError)?;

            self.term
                .write_line(&format!("► auth method: {}", user.auth_data.method))
                .map_err(|_| DcCmdError::IoError)?;
        }

        Ok(())
    }

    async fn list_users(&self, opts: ListOptions) -> Result<(), DcCmdError> {
        let params = build_params(
            opts.filter(),
            opts.offset().unwrap_or(0).into(),
            opts.limit().unwrap_or(500).into(),
        )?;

        let results = self
            .client
            .users
            .get_users(Some(params), None, None)
            .await?;

        if opts.all() {
            let total = results.range.total;
            let shared_results = Arc::new(Mutex::new(results.clone()));

            let reqs = (500..=total)
                .step_by(500)
                .map(|offset| {
                    let params =
                        build_params(opts.filter(), offset, 500).expect("failed to build params");
                    self.client.users.get_users(Some(params), None, None)
                })
                .collect::<Vec<_>>();

            stream::iter(reqs)
                .for_each_concurrent(5, |f| {
                    let shared_results_clone = Arc::clone(&shared_results);
                    async move {
                        match f.await {
                            Ok(mut users) => {
                                let mut shared_results = shared_results_clone.lock().await;
                                shared_results.items.append(&mut users.items);
                            }
                            Err(e) => {
                                error!("Failed to fetch users: {}", e);
                            }
                        }
                    }
                })
                .await;

            let results = shared_results.lock().await.clone();

            self.print_users(results, opts.csv())?;
        } else {
            self.print_users(results, opts.csv())?;
        }

        Ok(())
    }

    async fn delete_user(
        &self,
        user_name: Option<String>,
        user_id: Option<u64>,
    ) -> Result<(), DcCmdError> {
        let confirm_msg = if let Some(user_name) = user_name {
            let user = self.find_user_by_username(&user_name).await?;
            self.client.users.delete_user(user.id).await?;
            format!("User {user_name} deleted",)
        } else if let Some(user_id) = user_id {
            self.client.users.delete_user(user_id).await?;
            format!("User {user_id} (id) deleted",)
        } else {
            error!("User name or user id must be provided");
            return Err(DcCmdError::InvalidArgument(
                "User name or user id must be provided".to_string(),
            ));
        };

        self.term
            .write_line(format_success_message(confirm_msg.as_str()).as_str())
            .map_err(|_| DcCmdError::IoError)?;

        Ok(())
    }

    async fn get_user_info(
        &self,
        user_name: Option<String>,
        user_id: Option<u64>,
    ) -> Result<(), DcCmdError> {
        let user: UserInfo = if let Some(user_name) = user_name {
            self.find_user_by_username(&user_name).await?.into()
        } else if let Some(user_id) = user_id {
            self.client.users.get_user(user_id, None).await?.into()
        } else {
            error!("User name or user id must be provided");
            return Err(DcCmdError::InvalidArgument(
                "User name or user id must be provided".to_string(),
            ));
        };

        self.print_user_info(user)?;

        Ok(())
    }

    pub async fn find_user_by_username(&self, user_name: &str) -> Result<UserItem, DcCmdError> {
        let user_filter = UsersFilter::username_contains(user_name);
        let params = ListAllParams::builder().with_filter(user_filter).build();

        let results = self
            .client
            .users
            .get_users(Some(params), None, None)
            .await?;

        let Some(user) = results.items.into_iter().find(|u| u.user_name == user_name) else {
            error!("No user found with username: {user_name}");
            let msg = format!("No user found with username: {user_name}");
            return Err(DcCmdError::InvalidArgument(msg));
        };

        Ok(user)
    }
}

pub async fn handle_users_cmd(cmd: UsersCommand, term: Term) -> Result<(), DcCmdError> {
    let target = match &cmd {
        UsersCommand::Create { target, .. }
        | UsersCommand::Ls { target, .. }
        | UsersCommand::Rm { target, .. }
        | UsersCommand::Import { target, .. }
        | UsersCommand::Info { target, .. } => target,
    };

    let handler = match &cmd {
        UsersCommand::Import { .. } => UserCommandHandler::try_new(target, term, true).await?,
        _ => UserCommandHandler::try_new(target, term, false).await?,
    };

    match cmd {
        UsersCommand::Create {
            target: _,
            first_name,
            last_name,
            email,
            login,
            oidc_id,
            mfa_enforced,
        } => {
            handler
                .create_user(
                    &first_name,
                    &last_name,
                    &email,
                    login.as_deref(),
                    oidc_id,
                    mfa_enforced,
                    false,
                )
                .await?;
        }
        UsersCommand::Ls {
            target: _,
            filter,
            offset,
            limit,
            all,
            csv,
        } => {
            handler
                .list_users(ListOptions::new(filter, offset, limit, all, csv))
                .await?;
        }
        UsersCommand::Rm {
            target: _,
            user_name,
            user_id,
        } => {
            handler.delete_user(user_name, user_id).await?;
        }
        UsersCommand::Import {
            target: _,
            source,
            oidc_id,
        } => {
            handler.import_users(source, oidc_id).await?;
        }
        UsersCommand::Info {
            target: _,
            user_name,
            user_id,
        } => {
            handler.get_user_info(user_name, user_id).await?;
        }
    }
    Ok(())
}<|MERGE_RESOLUTION|>--- conflicted
+++ resolved
@@ -17,11 +17,7 @@
 
 use super::{
     init_dracoon,
-<<<<<<< HEAD
-    models::{build_params, DcCmdError, ListOptions, UserCommand},
-=======
-    models::{DcCmdError, UsersCommand},
->>>>>>> 5a26bedc
+    models::{build_params, DcCmdError, ListOptions, UsersCommand},
     utils::strings::format_success_message,
 };
 
